package aws

import (
	"fmt"

	"github.com/aws/aws-sdk-go/aws"
	"github.com/aws/aws-sdk-go/service/route53"
	"github.com/pkg/errors"
	log "github.com/sirupsen/logrus"
)

func (c *Client) GetDNSRecord(dnsName string, hostedZoneID string) (string, error) {
	params := &route53.ListResourceRecordSetsInput{
		HostedZoneId:    aws.String(hostedZoneID),
		MaxItems:        aws.String("1"),
		StartRecordName: aws.String(dnsName),
	}
	resp, err := c.Route53Client.ListResourceRecordSets(params)
	if err != nil {
		return "", err
	}
	if len(resp.ResourceRecordSets) == 0 {
		return "", fmt.Errorf("no record set exists for hostedZoneID %v with dnsName %v", hostedZoneID, dnsName)
	}
	recordSet := resp.ResourceRecordSets[0]
<<<<<<< HEAD
	if len(recordSet.ResourceRecords) != 1 {
		return "", errors.New(fmt.Sprintf("more than 1 records for hostedZoneID %v with dnsName %v", hostedZoneID, dnsName))
	}
	record := aws.StringValue(recordSet.ResourceRecords[0].Value)
	if record == "" {
		return "", fmt.Errorf("no record set exists for hostedZoneID %v with dnsName %v", hostedZoneID, dnsName)
=======
	if recordSet.AliasTarget != nil {
		aliasRecordValue := aws.StringValue(recordSet.AliasTarget.DNSName)
		if aliasRecordValue == "" {
			return "", errors.New(fmt.Sprintf("no record set exists for hostedZoneID %v with dnsName %v", hostedZoneID, dnsName))
		}
		return aliasRecordValue, nil
	} else {
		if len(recordSet.ResourceRecords) == 0 {
			return "", errors.New(fmt.Sprintf("no record set exists for hostedZoneID %v with dnsName %v", hostedZoneID, dnsName))
		}

		recordValue := aws.StringValue(recordSet.ResourceRecords[0].Value)
		if recordValue == "" {
			return "", fmt.Errorf("no record set exists for hostedZoneID %v with dnsName %v", hostedZoneID, dnsName)
		}
		return recordValue, nil
>>>>>>> 5eb389da
	}
}

func (c *Client) DnsNameInHostedZoneID(dnsName, hostedZoneID string) error {
	recordValue, err := c.GetDNSRecord(dnsName, hostedZoneID)
	if err != nil {
		if recordValue != "" {
			log.Infof("records for hostedZoneID %s with dnsName %s exists", hostedZoneID, dnsName)
			return nil
		} else {
			return errors.Errorf("records for hostedZoneID %s with dnsName %s doesn't exists", hostedZoneID, dnsName)
		}
	}
	log.Infof("records for hostedZoneID %s with dnsName %s exists", hostedZoneID, dnsName)
	return nil
}<|MERGE_RESOLUTION|>--- conflicted
+++ resolved
@@ -23,14 +23,7 @@
 		return "", fmt.Errorf("no record set exists for hostedZoneID %v with dnsName %v", hostedZoneID, dnsName)
 	}
 	recordSet := resp.ResourceRecordSets[0]
-<<<<<<< HEAD
-	if len(recordSet.ResourceRecords) != 1 {
-		return "", errors.New(fmt.Sprintf("more than 1 records for hostedZoneID %v with dnsName %v", hostedZoneID, dnsName))
-	}
-	record := aws.StringValue(recordSet.ResourceRecords[0].Value)
-	if record == "" {
-		return "", fmt.Errorf("no record set exists for hostedZoneID %v with dnsName %v", hostedZoneID, dnsName)
-=======
+
 	if recordSet.AliasTarget != nil {
 		aliasRecordValue := aws.StringValue(recordSet.AliasTarget.DNSName)
 		if aliasRecordValue == "" {
@@ -47,7 +40,6 @@
 			return "", fmt.Errorf("no record set exists for hostedZoneID %v with dnsName %v", hostedZoneID, dnsName)
 		}
 		return recordValue, nil
->>>>>>> 5eb389da
 	}
 }
 
