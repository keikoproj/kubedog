--- conflicted
+++ resolved
@@ -27,11 +27,6 @@
 	"github.com/aws/aws-sdk-go/aws/session"
 	"github.com/aws/aws-sdk-go/service/autoscaling"
 	"github.com/aws/aws-sdk-go/service/autoscaling/autoscalingiface"
-<<<<<<< HEAD
-	"github.com/aws/aws-sdk-go/service/iam"
-	"github.com/aws/aws-sdk-go/service/sts"
-	"github.com/keikoproj/kubedog/pkg/common"
-=======
 	"github.com/aws/aws-sdk-go/service/eks"
 	"github.com/aws/aws-sdk-go/service/eks/eksiface"
 	"github.com/aws/aws-sdk-go/service/iam"
@@ -41,7 +36,7 @@
 	"github.com/aws/aws-sdk-go/service/sts"
 	"github.com/aws/aws-sdk-go/service/sts/stsiface"
 	util "github.com/keikoproj/kubedog/internal/utilities"
->>>>>>> d2e241ff
+	"github.com/keikoproj/kubedog/pkg/common"
 	"github.com/pkg/errors"
 	log "github.com/sirupsen/logrus"
 )
@@ -197,15 +192,7 @@
 }
 
 func (c *Client) IamRoleTrust(action, entityName, roleName string) error {
-<<<<<<< HEAD
-	// Load clients so we can derive account info.
-	sess := GetAWSSession(ClusterAWSRegion)
-	iamClient := iam.New(sess)
-	stsClient := sts.New(sess)
-	accountId := GetAccountNumber(stsClient)
-=======
 	accountId := GetAccountNumber(c.STSClient)
->>>>>>> d2e241ff
 
 	// Add efs-csi-role-<clustername> as trusted entity
 	var trustedEntityArn = fmt.Sprintf("arn:aws:iam::%s:role/%s",
@@ -225,11 +212,7 @@
 		Statement: make([]StatementEntry, 0),
 	}
 
-<<<<<<< HEAD
-	role, err := GetIamRole(roleName, iamClient)
-=======
 	role, err := GetIamRole(roleName, c.IAMClient)
->>>>>>> d2e241ff
 	if err != nil {
 		return err
 	}
@@ -279,35 +262,14 @@
 		return err
 	}
 
-<<<<<<< HEAD
-	_, err = UpdateIAMAssumeRole(roleName, policyJSON, iamClient)
-=======
 	_, err = UpdateIAMAssumeRole(roleName, policyJSON, c.IAMClient)
->>>>>>> d2e241ff
-	if err != nil {
-		return err
-	}
-
-	return nil
-}
-
-<<<<<<< HEAD
-func (c *Client) EfsCsiRoleTrust(action, roleName string) error {
-	var trustedEntityName = fmt.Sprintf("efs-csi-role-%s", BDDClusterName)
-	return c.IamRoleTrust(action, trustedEntityName, roleName)
-}
-
-func (c *Client) ClusterSharedIamOperation(operation string) error {
-	// Load clients so we can derive account info.
-	var (
-		sess      = GetAWSSession(ClusterAWSRegion)
-		iamClient = iam.New(sess)
-		stsClient = sts.New(sess)
-		accountId = GetAccountNumber(stsClient)
-		roleName  = fmt.Sprintf("shared.%s", BDDClusterName)
-		iamFmt    = "arn:aws:iam::%s:%s/%s"
-	)
-=======
+	if err != nil {
+		return err
+	}
+
+	return nil
+}
+
 func (c *Client) ClusterSharedIamOperation(operation string) error {
 	var (
 		accountId = GetAccountNumber(c.STSClient)
@@ -318,7 +280,6 @@
 		return err
 	}
 	roleName := fmt.Sprintf("shared.%s", clusterName)
->>>>>>> d2e241ff
 
 	// for trusted entity
 	clusterSharedrole := fmt.Sprintf(iamFmt, accountId, "role", roleName)
@@ -331,21 +292,6 @@
 
 	switch operation {
 	case "add":
-<<<<<<< HEAD
-		role, err := PutIAMRole(roleName, "shared cluster role", roleDocument, iamClient)
-		if err != nil {
-			return errors.Wrap(err, "failed to create shared cluster role")
-		}
-		log.Infof("BDD >> created shared iam role: %s", awssdk.StringValue(role.Arn))
-
-		policy, err := PutManagedPolicy(roleName, clusterSharedPolicy, "shared cluster policy", policyDocument, iamClient)
-		if err != nil {
-			return errors.Wrap(err, "failed to create shared cluster managed policy")
-		}
-		log.Infof("BDD >> created shared iam policy: %s", awssdk.StringValue(policy.Arn))
-	case "remove":
-		err := DeleteManagedPolicy(clusterSharedPolicy, iamClient)
-=======
 		role, err := PutIAMRole(roleName, "shared cluster role", roleDocument, c.IAMClient)
 		if err != nil {
 			return errors.Wrap(err, "failed to create shared cluster role")
@@ -359,23 +305,16 @@
 		log.Infof("BDD >> created shared iam policy: %s", aws.StringValue(policy.Arn))
 	case "remove":
 		err := DeleteManagedPolicy(clusterSharedPolicy, c.IAMClient)
->>>>>>> d2e241ff
 		if err != nil {
 			return errors.Wrap(err, "failed to delete shared cluster role")
 		}
 
-<<<<<<< HEAD
-		err = DeleteIAMRole(roleName, iamClient)
-=======
 		err = DeleteIAMRole(roleName, c.IAMClient)
->>>>>>> d2e241ff
 		if err != nil {
 			return errors.Wrap(err, "failed to delete shared cluster managed policy")
 		}
 	}
 	return nil
-<<<<<<< HEAD
-=======
 }
 
 func (c *Client) GetEksVpc() (string, error) {
@@ -407,5 +346,4 @@
 	default:
 		return fmt.Errorf("invalid option '%s'. expected 'should' or 'should not'", shouldOrNot)
 	}
->>>>>>> d2e241ff
 }