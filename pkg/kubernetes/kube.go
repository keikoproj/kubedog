--- conflicted
+++ resolved
@@ -29,10 +29,7 @@
 	log "github.com/sirupsen/logrus"
 
 	util "github.com/keikoproj/kubedog/internal/utilities"
-<<<<<<< HEAD
-=======
 	"github.com/keikoproj/kubedog/pkg/common"
->>>>>>> d2e241ff
 
 	"github.com/pkg/errors"
 	vegeta "github.com/tsenart/vegeta/v12/lib"
@@ -79,7 +76,6 @@
 	DefaultFilePath = "templates"
 )
 
-<<<<<<< HEAD
 const (
 	// InstanceGroupNamespace is the default namespace to use of instance-group submission
 	InstanceGroupNamespace = "instance-manager"
@@ -98,7 +94,7 @@
 	CustomResourceName    = fmt.Sprintf("%v.%v", CustomResourceGroup, CustomeResourceDomain)
 	InstanceGroupResource = schema.GroupVersionResource{Group: CustomResourceName, Version: CustomResourceAPIVersion, Resource: CustomResourceKind}
 )
-=======
+
 func (kc *Client) Validate() error {
 	commonMessage := "'AKubernetesCluster' sets this interface, try calling it before using this method"
 	if kc.DynamicInterface == nil {
@@ -112,7 +108,6 @@
 	}
 	return nil
 }
->>>>>>> d2e241ff
 
 /*
 AKubernetesCluster sets the Kubernetes clients given a valid kube config file in ~/.kube or the path set in the environment variable KUBECONFIG.
@@ -781,15 +776,9 @@
 	return DefaultWaiterTries
 }
 
-<<<<<<< HEAD
-func (kc *Client) PrintNodes() error {
-
-	var readyStatus = func(conditions []v1.NodeCondition) string {
-=======
 func (kc *Client) GetNodes() error {
 
 	var readyStatus = func(conditions []corev1.NodeCondition) string {
->>>>>>> d2e241ff
 		var status = false
 		var err error
 		for _, condition := range conditions {
@@ -822,21 +811,12 @@
 	return nil
 }
 
-<<<<<<< HEAD
-func (kc *Client) PrintPods(namespace string) error {
-	return kc.PrintPodsWithSelector(namespace, "")
-}
-
-func (kc *Client) PrintPodsWithSelector(namespace, selector string) error {
-	var readyCount = func(conditions []v1.ContainerStatus) string {
-=======
 func (kc *Client) GetPods(namespace string) error {
 	return kc.GetPodsWithSelector(namespace, "")
 }
 
 func (kc *Client) GetPodsWithSelector(namespace, selector string) error {
 	var readyCount = func(conditions []corev1.ContainerStatus) string {
->>>>>>> d2e241ff
 		var readyCount = 0
 		var containerCount = len(conditions)
 		for _, condition := range conditions {
@@ -877,11 +857,7 @@
 		return nil
 	}, 10*time.Second).Should(gomega.Succeed(), func() string {
 		// Print Pods after failure
-<<<<<<< HEAD
-		_ = kc.PrintPods(namespace)
-=======
 		_ = kc.GetPods(namespace)
->>>>>>> d2e241ff
 		return fmt.Sprintf("daemonset %s/%s is not updated.", namespace, dsName)
 	})
 
@@ -927,7 +903,6 @@
 	}
 	return nil
 }
-<<<<<<< HEAD
 
 func (kc *Client) VerifyInstanceGroups() error {
 	igs, err := kc.ListInstanceGroups()
@@ -1035,9 +1010,6 @@
 	return nil
 }
 
-func (kc *Client) IWaitSeconds(seconds int) error {
-	time.Sleep(time.Second * time.Duration(seconds))
-=======
 func (kc *Client) SecretDelete(secretName, namespace string) error {
 	return kc.SecretOperationFromEnvironmentVariable(OperationDelete, secretName, namespace, "")
 }
@@ -1213,6 +1185,5 @@
 	if len(metrics.Errors) > expectedErrors {
 		return errors.Errorf("traffic test had '%v' errors but expected '%d'", metrics.Errors, expectedErrors)
 	}
->>>>>>> d2e241ff
 	return nil
 }